--- conflicted
+++ resolved
@@ -14,11 +14,7 @@
   .ver 4:0:0:0
 }
 
-<<<<<<< HEAD
-.assembly Except.exe {}
-=======
 .assembly Except.exe{}
->>>>>>> a2442bd3
 
 .class		Except {
 
